<<<<<<< HEAD
=======
import os
from decimal import Decimal
from py_clob_client.client import ClobClient, RequestArgs, Optional, order_to_json
from py_clob_client.clob_types import OrderArgs, OrderType, ApiCreds, PartialCreateOrderOptions, CreateOrderOptions
from py_clob_client.order_builder.constants import BUY, SELL
from py_clob_client.http_helpers.helpers import post
from config import HOST, CHAIN_ID, PRIVATE_KEY
from pprint import pprint
import logging
from py_clob_client.exceptions import PolyApiException

# Configure the logger
class CustomFormatter(logging.Formatter):
    def format(self, record):
        return record.getMessage()

logger = logging.getLogger(__name__)
logger.setLevel(logging.INFO)

# Remove any existing handlers
for handler in logger.handlers[:]:
    logger.removeHandler(handler)

# Create console handler and set level to INFO
ch = logging.StreamHandler()
ch.setLevel(logging.INFO)

# Create formatter
formatter = CustomFormatter()

# Add formatter to ch
ch.setFormatter(formatter)

# Add ch to logger
logger.addHandler(ch)

def print_section(title, content):
    logger.info("\n" + "=" * 50)
    logger.info(title)
    logger.info("=" * 50)
    logger.info(content)
    logger.info("")

def get_order_details():
    print_section("Order Input", "Please enter the following details:")
    token_id = input("Enter the token ID: ")
    size = Decimal(input("Enter the order size: "))
    price = Decimal(input("Enter the execution price: "))
    side = input("Enter the order side (BUY/SELL): ").upper()
    if side not in [BUY, SELL]:
        raise ValueError("Invalid side. Must be BUY or SELL.")
    return token_id, size, price, side

def build_order(client, token_id, size, price, side):
    order_args = OrderArgs(
        price=price,
        size=size,
        side=side,
        token_id=token_id
    ) 
    print_section("Building Order", f"Building order with args: {order_args}")
    return client.create_order(order_args)
#,PartialCreateOrderOptions(
    #neg_risk=True))

def execute_order(client, signed_order):
    try:
        print_section("Order Execution", "Starting order execution process")
        logger.info(f"Attempting to execute order: {signed_order}")

        logger.info("\nAttempting to post order")
        resp = client.post_order(signed_order, OrderType.GTC)
        logger.info("Order posted, processing response")

        if resp['success']:
            print_section("Execution Result", f"✅ Order executed successfully: {resp['orderID']}")
            return True, resp['orderID']
        else:
            print_section("Execution Result", f"⚠️ Order may not have been placed correctly: {resp['errorMsg']}")
            return False, resp['errorMsg']

    except Exception as e:
        print_section("Execution Error", f"❌ Failed to execute order: {str(e)}")
        return False, str(e)

def main():
    try:
        # Initialize the ClobClient with all necessary credentials
        client = ClobClient(
            host=HOST,
            chain_id=CHAIN_ID,
            key=PRIVATE_KEY,
            signature_type=2,  # POLY_GNOSIS_SAFE
            funder=os.getenv("POLYMARKET_PROXY_ADDRESS")
        )
        client.set_api_creds(client.create_or_derive_api_creds())
        print_section("ClobClient Initialization", "ClobClient initialized with the following details:")
        pprint(vars(client))
        logger.info("ClobClient initialized successfully")

        # Get order details from user input
        token_id, size, price, side = get_order_details()
        print_section("Order Details", f"token_id={token_id}, size={size}, price={price}, side={side}")

        # Check tick size
        try:
            tick_size = client.get_tick_size(token_id)
            print_section("Tick Size", f"Tick size for token {token_id}: {tick_size}")
        except PolyApiException as e:
            print_section("Tick Size Error", f"Failed to get tick size: {e}")
            if e.status_code == 404:
                logger.error(f"Market not found for token ID: {token_id}")
            return

        # Build the order
        try:
            signed_order = build_order(client, token_id, size, price, side)
            logger.info("Order built successfully")
        except Exception as e:
            print_section("Order Building Error", f"Failed to build order: {e}")
            return

        # Execute the order
        success, result = execute_order(client, signed_order)

        if not success:
            print_section("Execution Error", f"Order execution failed. Reason: {result}")

    except PolyApiException as e:
        print_section("PolyApiException", f"PolyApiException occurred: {e}")
        if e.status_code == 404:
            logger.error("This could indicate an invalid API endpoint or authentication issue.")
    except Exception as e:
        print_section("Unexpected Error", f"An unexpected error occurred: {str(e)}")

if __name__ == "__main__":
    main()
>>>>>>> 4e49b43c
<|MERGE_RESOLUTION|>--- conflicted
+++ resolved
@@ -1,5 +1,3 @@
-<<<<<<< HEAD
-=======
 import os
 from decimal import Decimal
 from py_clob_client.client import ClobClient, RequestArgs, Optional, order_to_json
@@ -136,5 +134,4 @@
         print_section("Unexpected Error", f"An unexpected error occurred: {str(e)}")
 
 if __name__ == "__main__":
-    main()
->>>>>>> 4e49b43c
+    main()